import React, { createContext, useContext, useEffect, useReducer } from 'react';
<<<<<<< HEAD
import { BrushMode, CharacterModel, Frame, Layer, PixelColor, StudioSettings, StudioState } from '../types';
import { DEFAULT_STABLE_DIFFUSION_MODEL_ID } from '../services/stableDiffusionModelCatalog';
=======
import {
  BrushMode,
  CharacterModel,
  Frame,
  Layer,
  MirrorMode,
  OnionSkinSettings,
  PixelColor,
  StudioSettings,
  StudioState,
} from '../types';
>>>>>>> 5104b44f
import { createBlankAnimationFrame, createDerivedFrame, createId, createNormalizedCharacter } from '../utils/characterTemplate';
import { blankPixels } from '../utils/frame';

export const STORAGE_KEY = 'pixel-persona-studio-state-v1';

type StudioAction =
  | { type: 'SET_ACTIVE_CHARACTER'; id: string }
  | { type: 'ADD_CHARACTER'; character?: CharacterModel }
  | { type: 'DELETE_CHARACTER'; id: string }
  | { type: 'RENAME_CHARACTER'; id: string; name: string }
  | { type: 'SET_ACTIVE_FRAME'; id: string }
  | { type: 'ADD_FRAME'; mode: 'blank' | 'duplicate' }
  | { type: 'DELETE_FRAME'; id: string }
  | { type: 'RENAME_FRAME'; id: string; name: string }
  | { type: 'SET_FRAME_DURATION'; id: string; duration: number }
  | { type: 'SET_ACTIVE_LAYER'; id: string }
  | { type: 'ADD_LAYER'; name?: string }
  | { type: 'DELETE_LAYER'; id: string }
  | { type: 'RENAME_LAYER'; id: string; name: string }
  | { type: 'TOGGLE_LAYER_VISIBILITY'; id: string }
  | { type: 'PAINT_PIXEL'; x: number; y: number; color: PixelColor }
  | { type: 'SET_BRUSH_COLOR'; color: string }
  | { type: 'SET_BRUSH_MODE'; mode: BrushMode }
  | { type: 'SET_MIRROR_MODE'; mode: MirrorMode }
  | { type: 'SET_PIXEL_SCALE'; scale: number }
  | { type: 'SET_SETTINGS'; settings: Partial<StudioSettings> }
  | { type: 'ADD_PALETTE_COLOR'; color: string }
  | { type: 'UPDATE_PALETTE_COLOR'; index: number; color: string }
  | { type: 'REMOVE_PALETTE_COLOR'; index: number }
  | { type: 'SET_LAYER_PIXELS'; layerId: string; pixels: PixelColor[] }
  | { type: 'SET_ONION_ENABLED'; enabled: boolean }
  | { type: 'SET_ONION_RANGE'; direction: 'previous' | 'next'; count: number }
  | { type: 'SET_ONION_OPACITY'; opacity: number }
  | { type: 'HYDRATE'; state: StudioState };

type StudioContextType = {
  state: StudioState;
  dispatch: React.Dispatch<StudioAction>;
};

const StudioContext = createContext<StudioContextType | undefined>(undefined);

function ensureLayer(state: StudioState, character: CharacterModel, layerId: string) {
  const frame = character.frames.find((f) => f.id === state.activeFrameId) ?? character.frames[0];
  const layer = frame.layers.find((l) => l.id === layerId);
  if (!layer) {
    return frame.layers.find((l) => !l.locked) ?? frame.layers[0];
  }
  return layer;
}

function ensureFrame(character: CharacterModel, frameId: string) {
  return character.frames.find((f) => f.id === frameId) ?? character.frames[0];
}

function updateCharacter(state: StudioState, characterId: string, updater: (character: CharacterModel) => CharacterModel): StudioState {
  const characters = state.characters.map((character) =>
    character.id === characterId ? updater(character) : character
  );
  return { ...state, characters };
}

function reducer(state: StudioState, action: StudioAction): StudioState {
  switch (action.type) {
    case 'HYDRATE':
      return normalizeState(action.state);
    case 'SET_ACTIVE_CHARACTER': {
      const character = state.characters.find((c) => c.id === action.id) ?? state.characters[0];
      const frame = ensureFrame(character, character.frames[0]?.id);
      const layer = frame.layers.find((l) => !l.locked) ?? frame.layers[0];
      return {
        ...state,
        activeCharacterId: character.id,
        activeFrameId: frame.id,
        activeLayerId: layer?.id ?? state.activeLayerId,
      };
    }
    case 'ADD_CHARACTER': {
      const character = action.character ?? createNormalizedCharacter();
      const characters = [...state.characters, character];
      const frame = character.frames[0];
      const layer = frame.layers.find((l) => !l.locked) ?? frame.layers[0];
      return {
        ...state,
        characters,
        activeCharacterId: character.id,
        activeFrameId: frame.id,
        activeLayerId: layer?.id ?? state.activeLayerId,
      };
    }
    case 'DELETE_CHARACTER': {
      const characters = state.characters.filter((c) => c.id !== action.id);
      if (characters.length === 0) {
        const fallback = createNormalizedCharacter();
        return {
          ...state,
          characters: [fallback],
          activeCharacterId: fallback.id,
          activeFrameId: fallback.frames[0].id,
          activeLayerId: fallback.frames[0].layers[0].id,
        };
      }
      const activeCharacterId = state.activeCharacterId === action.id ? characters[0].id : state.activeCharacterId;
      const activeCharacter = characters.find((c) => c.id === activeCharacterId)!;
      const frame = ensureFrame(activeCharacter, state.activeFrameId);
      const layer = ensureLayer(state, activeCharacter, state.activeLayerId);
      return {
        ...state,
        characters,
        activeCharacterId,
        activeFrameId: frame.id,
        activeLayerId: layer.id,
      };
    }
    case 'RENAME_CHARACTER':
      return updateCharacter(state, action.id, (character) => ({ ...character, name: action.name }));
    case 'SET_ACTIVE_FRAME': {
      const character = state.characters.find((c) => c.id === state.activeCharacterId);
      if (!character) return state;
      const frame = ensureFrame(character, action.id);
      const activeLayer = frame.layers.find((layer) => layer.id === state.activeLayerId);
      const fallbackLayer = frame.layers.find((layer) => !layer.locked) ?? frame.layers[0];
      return {
        ...state,
        activeFrameId: frame.id,
        activeLayerId: activeLayer?.id ?? fallbackLayer?.id ?? state.activeLayerId,
      };
    }
    case 'ADD_FRAME': {
      const character = state.characters.find((c) => c.id === state.activeCharacterId);
      if (!character) return state;
      const activeFrame = ensureFrame(character, state.activeFrameId);
      const newFrame =
        action.mode === 'duplicate'
          ? createDerivedFrame(activeFrame)
          : createBlankAnimationFrame(activeFrame);
      const frames = [...character.frames, newFrame];
      return {
        ...updateCharacter(state, character.id, (c) => ({ ...c, frames })),
        activeFrameId: newFrame.id,
        activeLayerId: newFrame.layers.find((layer) => !layer.locked)?.id ?? newFrame.layers[0].id,
      };
    }
    case 'DELETE_FRAME': {
      const character = state.characters.find((c) => c.id === state.activeCharacterId);
      if (!character) return state;
      if (character.frames.length <= 1) return state;
      const frames = character.frames.filter((f) => f.id !== action.id);
      const activeFrameId = state.activeFrameId === action.id ? frames[0].id : state.activeFrameId;
      return {
        ...updateCharacter(state, character.id, (c) => ({ ...c, frames })),
        activeFrameId,
      };
    }
    case 'RENAME_FRAME': {
      const character = state.characters.find((c) => c.id === state.activeCharacterId);
      if (!character) return state;
      const frames = character.frames.map((frame) =>
        frame.id === action.id ? { ...frame, name: action.name } : frame
      );
      return updateCharacter(state, character.id, (c) => ({ ...c, frames }));
    }
    case 'SET_FRAME_DURATION': {
      const character = state.characters.find((c) => c.id === state.activeCharacterId);
      if (!character) return state;
      const frames = character.frames.map((frame) =>
        frame.id === action.id ? { ...frame, duration: Math.max(40, action.duration) } : frame
      );
      return updateCharacter(state, character.id, (c) => ({ ...c, frames }));
    }
    case 'SET_ACTIVE_LAYER':
      return { ...state, activeLayerId: action.id };
    case 'ADD_LAYER': {
      const character = state.characters.find((c) => c.id === state.activeCharacterId);
      if (!character) return state;
      const frame = ensureFrame(character, state.activeFrameId);
      const newLayer: Layer = {
        id: createId('layer'),
        name: action.name ?? `Layer ${frame.layers.length + 1}`,
        visible: true,
        pixels: blankPixels(character.width, character.height),
      };
      const frames = character.frames.map((f) =>
        f.id === frame.id ? { ...f, layers: [...f.layers, newLayer] } : f
      );
      return {
        ...updateCharacter(state, character.id, (c) => ({ ...c, frames })),
        activeLayerId: newLayer.id,
      };
    }
    case 'DELETE_LAYER': {
      const character = state.characters.find((c) => c.id === state.activeCharacterId);
      if (!character) return state;
      const frame = ensureFrame(character, state.activeFrameId);
      if (frame.layers.length <= 1) return state;
      const layers = frame.layers.filter((l) => l.id !== action.id || l.locked);
      if (layers.length === frame.layers.length) return state;
      const frames = character.frames.map((f) =>
        f.id === frame.id ? { ...f, layers } : f
      );
      const activeLayerId = state.activeLayerId === action.id ? layers[0].id : state.activeLayerId;
      return {
        ...updateCharacter(state, character.id, (c) => ({ ...c, frames })),
        activeLayerId,
      };
    }
    case 'RENAME_LAYER': {
      const character = state.characters.find((c) => c.id === state.activeCharacterId);
      if (!character) return state;
      const frames = character.frames.map((frame) =>
        frame.id === state.activeFrameId
          ? {
              ...frame,
              layers: frame.layers.map((layer) =>
                layer.id === action.id ? { ...layer, name: action.name } : layer
              ),
            }
          : frame
      );
      return updateCharacter(state, character.id, (c) => ({ ...c, frames }));
    }
    case 'TOGGLE_LAYER_VISIBILITY': {
      const character = state.characters.find((c) => c.id === state.activeCharacterId);
      if (!character) return state;
      const frames = character.frames.map((frame) =>
        frame.id === state.activeFrameId
          ? {
              ...frame,
              layers: frame.layers.map((layer) =>
                layer.id === action.id ? { ...layer, visible: !layer.visible } : layer
              ),
            }
          : frame
      );
      return updateCharacter(state, character.id, (c) => ({ ...c, frames }));
    }
    case 'PAINT_PIXEL': {
      const character = state.characters.find((c) => c.id === state.activeCharacterId);
      if (!character) return state;
      const frame = ensureFrame(character, state.activeFrameId);
      const layer = frame.layers.find((l) => l.id === state.activeLayerId);
      if (!layer || layer.locked) return state;
      if (action.x < 0 || action.y < 0 || action.x >= character.width || action.y >= character.height) {
        return state;
      }
      const index = action.y * character.width + action.x;
      const frames = character.frames.map((f) => {
        if (f.id !== frame.id) return f;
        return {
          ...f,
          layers: f.layers.map((l) => {
            if (l.id !== layer.id) return l;
            if (l.pixels[index] === action.color) return l;
            const pixels = l.pixels.slice();
            pixels[index] = action.color ?? null;
            return { ...l, pixels };
          }),
        };
      });
      return updateCharacter(state, character.id, (c) => ({ ...c, frames }));
    }
    case 'SET_LAYER_PIXELS': {
      const character = state.characters.find((c) => c.id === state.activeCharacterId);
      if (!character) return state;
      const frame = ensureFrame(character, state.activeFrameId);
      const layer = frame.layers.find((l) => l.id === action.layerId);
      if (!layer || layer.locked) return state;
      if (action.pixels.length !== layer.pixels.length) return state;
      const frames = character.frames.map((f) =>
        f.id === frame.id
          ? {
              ...f,
              layers: f.layers.map((l) => (l.id === layer.id ? { ...l, pixels: action.pixels.slice() } : l)),
            }
          : f
      );
      return updateCharacter(state, character.id, (c) => ({ ...c, frames }));
    }
    case 'SET_BRUSH_COLOR':
      return { ...state, brushColor: action.color };
    case 'SET_BRUSH_MODE':
      return { ...state, brushMode: action.mode };
    case 'SET_MIRROR_MODE':
      return { ...state, mirrorMode: action.mode };
    case 'SET_PIXEL_SCALE':
      return { ...state, pixelScale: Math.max(4, Math.min(48, Math.round(action.scale))) };
    case 'SET_SETTINGS':
      return { ...state, settings: { ...state.settings, ...action.settings } };
    case 'ADD_PALETTE_COLOR': {
      const character = state.characters.find((c) => c.id === state.activeCharacterId);
      if (!character) return state;
      const palette = [...character.palette, action.color];
      return updateCharacter(state, character.id, (c) => ({ ...c, palette }));
    }
    case 'UPDATE_PALETTE_COLOR': {
      const character = state.characters.find((c) => c.id === state.activeCharacterId);
      if (!character) return state;
      if (action.index < 0 || action.index >= character.palette.length) return state;
      const palette = character.palette.map((color, idx) => (idx === action.index ? action.color : color));
      return updateCharacter(state, character.id, (c) => ({ ...c, palette }));
    }
    case 'REMOVE_PALETTE_COLOR': {
      const character = state.characters.find((c) => c.id === state.activeCharacterId);
      if (!character) return state;
      if (character.palette.length <= 1) return state;
      const palette = character.palette.filter((_, idx) => idx !== action.index);
      const brushColor = palette.includes(state.brushColor) ? state.brushColor : palette[0];
      return {
        ...updateCharacter(state, character.id, (c) => ({ ...c, palette })),
        brushColor,
      };
    }
    case 'SET_ONION_ENABLED':
      return {
        ...state,
        onionSkin: { ...state.onionSkin, enabled: action.enabled },
      };
    case 'SET_ONION_RANGE': {
      const value = clamp(action.count, 0, 4);
      if (action.direction === 'previous') {
        return {
          ...state,
          onionSkin: { ...state.onionSkin, previous: value },
        };
      }
      return {
        ...state,
        onionSkin: { ...state.onionSkin, next: value },
      };
    }
    case 'SET_ONION_OPACITY':
      return {
        ...state,
        onionSkin: { ...state.onionSkin, opacity: clamp(action.opacity, 0.1, 1) },
      };
    default:
      return state;
  }
}

function clamp(value: number, min: number, max: number) {
  return Math.min(Math.max(value, min), max);
}

function createDefaultSettings(): StudioSettings {
  return {
    preferProcedural: true,
    enableLocalAi: false,
    stableDiffusionAutoDownload: true,
    stableDiffusionReady: false,
    stableDiffusionPath: undefined,
    stableDiffusionVersion: undefined,
    aiEndpoint: undefined,
    aiApiKey: undefined,
    aiModel: undefined,
    stableDiffusionModel: DEFAULT_STABLE_DIFFUSION_MODEL_ID,
    stableDiffusionModelSource: 'suggested',
  };
}

function createDefaultOnionSkin(): OnionSkinSettings {
  return {
    enabled: false,
    previous: 1,
    next: 1,
    opacity: 0.45,
  };
}

function normalizeState(state: StudioState): StudioState {
  const defaults = createDefaultSettings();
  const onionDefaults = createDefaultOnionSkin();
  const onion = { ...onionDefaults, ...(state.onionSkin ?? {}) };
  const normalizedPrevious = clamp(Math.round(onion.previous), 0, 4);
  const normalizedNext = clamp(Math.round(onion.next), 0, 4);
  const normalizedOpacity = clamp(onion.opacity, 0.1, 1);
  return {
    ...state,
    brushMode: state.brushMode ?? 'paint',
    mirrorMode: state.mirrorMode ?? 'none',
    pixelScale: clamp(Math.round(state.pixelScale ?? 16), 4, 48),
    settings: { ...defaults, ...state.settings },
    onionSkin: {
      ...onion,
      previous: normalizedPrevious,
      next: normalizedNext,
      opacity: normalizedOpacity,
    },
  };
}

export function createInitialState(): StudioState {
  const defaults = createDefaultSettings();
  if (typeof window !== 'undefined') {
    const raw = window.localStorage.getItem(STORAGE_KEY);
    if (raw) {
      try {
        const parsed = JSON.parse(raw) as StudioState;
        if (parsed && parsed.characters?.length) {
          return normalizeState(parsed);
        }
      } catch (error) {
        console.warn('Failed to parse saved studio state', error);
      }
    }
  }
  const character = createNormalizedCharacter();
  const frame = character.frames[0];
  const layer = frame.layers.find((l) => !l.locked) ?? frame.layers[0];
  return normalizeState({
    characters: [character],
    activeCharacterId: character.id,
    activeFrameId: frame.id,
    activeLayerId: layer.id,
    brushColor: character.palette[0],
    brushMode: 'paint',
    mirrorMode: 'none',
    pixelScale: 16,
    settings: defaults,
    onionSkin: createDefaultOnionSkin(),
  });
}

export function StudioProvider({ children }: { children: React.ReactNode }) {
  const [state, dispatch] = useReducer(reducer, undefined as unknown as StudioState, createInitialState);

  useEffect(() => {
    if (typeof window === 'undefined') return;
    window.localStorage.setItem(STORAGE_KEY, JSON.stringify(state));
  }, [state]);

  return <StudioContext.Provider value={{ state, dispatch }}>{children}</StudioContext.Provider>;
}

export function useStudioStore() {
  const context = useContext(StudioContext);
  if (!context) throw new Error('useStudioStore must be used within StudioProvider');
  return context;
}

export function useActiveCharacter(): CharacterModel {
  const { state } = useStudioStore();
  const character = state.characters.find((c) => c.id === state.activeCharacterId) ?? state.characters[0];
  if (!character) throw new Error('No character available');
  return character;
}

export function useActiveFrame(): Frame {
  const { state } = useStudioStore();
  const character = state.characters.find((c) => c.id === state.activeCharacterId) ?? state.characters[0];
  if (!character) throw new Error('No character available');
  const frame = character.frames.find((f) => f.id === state.activeFrameId) ?? character.frames[0];
  if (!frame) throw new Error('No frame available');
  return frame;
}

export function useActiveLayer(): Layer {
  const { state } = useStudioStore();
  const frame = useActiveFrame();
  const layer = frame.layers.find((l) => l.id === state.activeLayerId) ?? frame.layers.find((l) => !l.locked) ?? frame.layers[0];
  if (!layer) throw new Error('No layer available');
  return layer;
}<|MERGE_RESOLUTION|>--- conflicted
+++ resolved
@@ -1,20 +1,4 @@
 import React, { createContext, useContext, useEffect, useReducer } from 'react';
-<<<<<<< HEAD
-import { BrushMode, CharacterModel, Frame, Layer, PixelColor, StudioSettings, StudioState } from '../types';
-import { DEFAULT_STABLE_DIFFUSION_MODEL_ID } from '../services/stableDiffusionModelCatalog';
-=======
-import {
-  BrushMode,
-  CharacterModel,
-  Frame,
-  Layer,
-  MirrorMode,
-  OnionSkinSettings,
-  PixelColor,
-  StudioSettings,
-  StudioState,
-} from '../types';
->>>>>>> 5104b44f
 import { createBlankAnimationFrame, createDerivedFrame, createId, createNormalizedCharacter } from '../utils/characterTemplate';
 import { blankPixels } from '../utils/frame';
 
